--- conflicted
+++ resolved
@@ -1,16 +1,10 @@
-<<<<<<< HEAD
-0.3.2 2022-12-20 11:07:44 +0100 Tobias Bossert <bossert@oetiker.ch>
+0.3.3 2022-12-20 Tobias Bossert (tobib at cpan.org)
+- Fixed dead lock in some situations when a reload callback is called
 
- -
-
-0.3.2 2022-12-20 Tobias Bossert (tobib at cpan.org)
-- Fixed dead lock in some situations when a reload callback is called
-=======
 0.3.2 2021-12-10 Tobias Bossert (tobib at cpan.org)
 - added: CLI: Support for DNS hostname and endpoint FQDN
 - changed: CLI: wg-meta show output is now easier to read
 - fix: PresistentKeepalive -> PersistentKeepalive Resolves #15
->>>>>>> 4d47e94f
 
 0.3.1 2021-07-06 Tobias Bossert (tobib at cpan.org)
 - Improved doc
